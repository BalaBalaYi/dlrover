---
name: main test for the project

on:
  pull_request:
    paths-ignore:
      - "docs/**"
      - "examples/**"
  workflow_dispatch:
  push:
    branches:
      - master
<<<<<<< HEAD
=======
      - main
    paths-ignore:
      - "docs/**"
      - "examples/**"
>>>>>>> 93811736

jobs:
  pre-commit:
    runs-on: ubuntu-latest
    steps:
      # This step checks out a copy of your repository.
      - uses: actions/checkout@v3
      # This step references the directory that contains the action.
      - uses: ./.github/actions/pre-commit
  dlrover-python-test:
    runs-on: ubuntu-latest
    steps:
      # This step checks out a copy of your repository.
      - name: checkout branch
        uses: actions/checkout@v3
      # This step references the directory that contains the action.
      - name: RUN pytest
        uses: ./.github/actions/dlrover-python-test
      - name: Upload coverage reports to Codecov
        uses: codecov/codecov-action@v4.0.1
        with:
          token: 043586e5-68b8-4588-9bf4-c333f2692345
          slug: intelligent-machine-learning/dlrover
  operator-test:
    runs-on: ubuntu-latest
    steps:
      # This step checks out a copy of your repository.
      - uses: actions/checkout@v3
      # This step references the directory that contains the action.
      - name: RUN gotest
        uses: ./.github/actions/operator-test
  brain-test:
    runs-on: ubuntu-latest
    steps:
      # This step checks out a copy of your repository.
      - uses: actions/checkout@v3
      # This step references the directory that contains the action.
      - uses: ./.github/actions/brain-test
  dlrover-system-test-criteo-deeprec:
    runs-on: ubuntu-latest
    steps:
      # This step checks out a copy of your repository.
      - uses: actions/checkout@v3
      # This step references the directory that contains the action.
      - uses: ./.github/actions/dlrover-system-test-criteo-deeprec
  dlrover-system-test-deepfm:
    runs-on: ubuntu-latest
    steps:
      # This step checks out a copy of your repository.
      - uses: actions/checkout@v3
      # This step references the directory that contains the action.
      - uses: ./.github/actions/dlrover-system-test-deepfm
  dlrover-system-test-tf2:
    runs-on: ubuntu-latest
    steps:
      # This step checks out a copy of your repository.
      - uses: actions/checkout@v3
      # This step references the directory that contains the action.
      - uses: ./.github/actions/dlrover-system-test-tf2<|MERGE_RESOLUTION|>--- conflicted
+++ resolved
@@ -10,13 +10,10 @@
   push:
     branches:
       - master
-<<<<<<< HEAD
-=======
       - main
     paths-ignore:
       - "docs/**"
       - "examples/**"
->>>>>>> 93811736
 
 jobs:
   pre-commit:
