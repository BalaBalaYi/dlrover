---
repos:
  - repo: https://github.com/asottile/seed-isort-config
    rev: v1.9.1
    hooks:
      - id: seed-isort-config
  - repo: https://github.com/pre-commit/mirrors-isort
    rev: v4.3.20
    hooks:
      - id: isort
  - repo: https://github.com/psf/black
    rev: 22.3.0
    hooks:
      - id: black
        args: [--line-length=79]
  - repo: https://github.com/pre-commit/pre-commit-hooks
    rev: v2.2.3
    hooks:
      - id: flake8
  - repo: https://github.com/pre-commit/mirrors-mypy
    rev: v0.701
    hooks:
      - id: mypy
        args: [--ignore-missing-imports, --follow-imports=skip]
  - repo: local
    hooks:
      - id: clang-format
        name: clang-format
        description: Format files with ClangFormat.
        entry: bash ./scripts/codestyle/clang_format.hook -i
        language: system
        files: \.(c|cc|cxx|cpp|cu|h|hpp|hxx|proto)$
        exclude: easydl/go/vendor
  - repo: local
    hooks:
      - id: cpplint-cpp-source
        name: cpplint
        description: Check C++ code style using cpplint.py.
        entry: bash ./scripts/codestyle/cpplint_precommit.hook
        language: system
        files: \.(c|cc|cxx|cpp|cu|h|hpp|hxx)$
        exclude: easydl/go/vendor
  - repo: https://github.com/dnephin/pre-commit-golang.git
    rev: v0.3.3
    hooks:
      - id: go-fmt
        exclude: easydl/go/vendor
      - id: go-lint
        exclude: easydl/go/vendor
      - id: no-go-testing
  - repo: https://github.com/gruntwork-io/pre-commit
    rev: v0.1.8
    hooks:
      - id: shellcheck
        exclude: easydl/go/vendor
        files: \.(sh)$
  - repo: local
    hooks:
      - id: copyright_checker
        name: copyright_checker
        entry: python ./scripts/codestyle/copyright.py
        language: system
        files: \.(go|py|sh)$
<<<<<<< HEAD
        exclude: (operator/api/v1alpha1)
=======
        exclude: (operator/api/v1alpha1/)
>>>>>>> 4f610407
  - repo: https://github.com/adrienverge/yamllint.git
    rev: v1.23.0
    hooks:
      - id: yamllint
        exclude:
          (elasticdl/python/tests/data|operator/config)
  - repo: https://github.com/igorshubovych/markdownlint-cli
    rev: v0.23.1
    hooks:
      - id: markdownlint
        name: markdownlint
        description: "Checks the style of Markdown files."
        entry: markdownlint
        language: node
        exclude: (easydl/go/vendor)
        args: [-s, .markdownlint.yaml]<|MERGE_RESOLUTION|>--- conflicted
+++ resolved
@@ -61,11 +61,7 @@
         entry: python ./scripts/codestyle/copyright.py
         language: system
         files: \.(go|py|sh)$
-<<<<<<< HEAD
-        exclude: (operator/api/v1alpha1)
-=======
         exclude: (operator/api/v1alpha1/)
->>>>>>> 4f610407
   - repo: https://github.com/adrienverge/yamllint.git
     rev: v1.23.0
     hooks:
