#!/bin/bash
# Copyright 2024 The DLRover Authors. All rights reserved.
# Licensed under the Apache License, Version 2.0 (the "License");
# you may not use this file except in compliance with the License.
# You may obtain a copy of the License at
#
# http://www.apache.org/licenses/LICENSE-2.0
#
# Unless required by applicable law or agreed to in writing, software
# distributed under the License is distributed on an "AS IS" BASIS,
# WITHOUT WARRANTIES OR CONDITIONS OF ANY KIND, either express or implied.
# See the License for the specific language governing permissions and
# limitations under the License.

echo "Start installing CI python packages."
start_time=$(date +%s)

echo "Upgrading pip tools"
pip install --upgrade pip
pip install -q kubernetes
pip install -q grpcio-tools
pip install -q psutil
pip install -q deprecated
pip install -q tornado
pip install -q pytest-forked

if [ "$1" = "basic" ]; then
  echo ""
  end_time=$(date +%s)
  cost_time=$((end_time-start_time))
  echo "'Basic' dependencies only, cost time: $((cost_time/60))min $((cost_time%60))s"
  exit 0
fi

pip install -q 'ray[default]'
pip install -q pyhocon
pip install -q pytest-cov
pip install -q pytest-ordering
pip install -q packaging
pip install -q tensorflow==2.13.0
pip install -q torch==2.0.1+cpu -f https://download.pytorch.org/whl/torch_stable.html
pip install -q deepspeed==0.12.6
pip install -q accelerate==0.29.2
pip install -q transformers==4.37.2
pip install -q peft==0.10.0
pip install -q omegaconf
pip install -q tensordict==0.9.0 cloudpickle --no-deps
<<<<<<< HEAD
=======
pip install -q types-Deprecated types-PyYAML types-requests
>>>>>>> d21a904b

end_time=$(date +%s)
cost_time=$((end_time-start_time))
echo "All dependencies cost time: $((cost_time/60))min $((cost_time%60))s"<|MERGE_RESOLUTION|>--- conflicted
+++ resolved
@@ -45,10 +45,7 @@
 pip install -q peft==0.10.0
 pip install -q omegaconf
 pip install -q tensordict==0.9.0 cloudpickle --no-deps
-<<<<<<< HEAD
-=======
 pip install -q types-Deprecated types-PyYAML types-requests
->>>>>>> d21a904b
 
 end_time=$(date +%s)
 cost_time=$((end_time-start_time))
