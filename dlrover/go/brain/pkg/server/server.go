// Copyright 2022 The DLRover Authors. All rights reserved.
// Licensed under the Apache License, Version 2.0 (the "License");
// you may not use this file except in compliance with the License.
// You may obtain a copy of the License at
//
// http://www.apache.org/licenses/LICENSE-2.0
//
// Unless required by applicable law or agreed to in writing, software
// distributed under the License is distributed on an "AS IS" BASIS,
// WITHOUT WARRANTIES OR CONDITIONS OF ANY KIND, either express or implied.
// See the License for the specific language governing permissions and
// limitations under the License.

package server

import (
	"context"
	"encoding/json"
	"fmt"
	log "github.com/golang/glog"
	"github.com/golang/protobuf/ptypes/empty"
	"github.com/intelligent-machine-learning/easydl/brain/pkg/common"
	"github.com/intelligent-machine-learning/easydl/brain/pkg/config"
	"github.com/intelligent-machine-learning/easydl/brain/pkg/datastore"
	datastoreapi "github.com/intelligent-machine-learning/easydl/brain/pkg/datastore/api"
	dsimpl "github.com/intelligent-machine-learning/easydl/brain/pkg/datastore/implementation"
	"github.com/intelligent-machine-learning/easydl/brain/pkg/datastore/recorder/mysql"
	"github.com/intelligent-machine-learning/easydl/brain/pkg/optimizer"
	pb "github.com/intelligent-machine-learning/easydl/brain/pkg/proto"
	"k8s.io/client-go/kubernetes"
)

const (
	defaultDataStoreName = dsimpl.BaseDataStoreName
	logName              = "brain-server"
)

// BrainServer is the interface of DLRover Brain
type BrainServer struct {
	pb.UnimplementedBrainServer

	kubeClientSet kubernetes.Interface

	conf          *config.Config
	configManager *config.Manager

<<<<<<< HEAD
	dsManager *datastore.Manager
	manager   *optimizer.Manager
=======
	dsManager        *datastore.Manager
	optimizerManager *optimizer.Manager
>>>>>>> 72641b57
}

// NewBrainServer creates an EasyDLServer instance
func NewBrainServer(conf *config.Config) (*BrainServer, error) {
	namespace := conf.GetString(config.Namespace)
	configMapName := conf.GetString(config.BrainServerConfigMapName)
	configMapKey := conf.GetString(config.BrainServerConfigMapKey)
	kubeClientSet := conf.GetKubeClientInterface()

	return &BrainServer{
		configManager: config.NewManager(namespace, configMapName, configMapKey, kubeClientSet),
		kubeClientSet: kubeClientSet,
		manager:       optimizer.NewManager(conf),
	}, nil
}

// Run starts the server
func (s *BrainServer) Run(ctx context.Context, errReporter common.ErrorReporter) error {
	err := s.configManager.Run(ctx, errReporter)
	if err != nil {
		err = fmt.Errorf("[%s] failed to initialize config manager: %v", logName, err)
		log.Error(err)
		return err
	}
	s.conf, err = s.configManager.GetConfig()
	if err != nil {
		log.Errorf("[%s] fail to get brain server config: %v", logName, err)
		return err
	}
	s.conf.Set(config.KubeClientInterface, s.kubeClientSet)
	log.Infof("[%s] brain server config: %v", logName, s.conf)

<<<<<<< HEAD
	dsConf := config.NewEmptyConfig()
	dsConf.Set(config.KubeClientInterface, s.kubeClientSet)
	dsConf.Set(config.DataStoreConfigMapName, s.conf.GetString(config.DataStoreConfigMapName))
	dsConf.Set(config.DataStoreConfigMapKey, s.conf.GetString(config.DataStoreConfigMapKey))
	dsConf.Set(config.Namespace, s.conf.GetString(config.Namespace))

	s.dsManager = datastore.NewManager(dsConf)
	if err = s.dsManager.Run(ctx, errReporter); err != nil {
		log.Errorf("[%s] fail to run the data store manager: %v", logName, err)
		return err
	}
	if err = s.manager.Run(ctx, errReporter); err != nil {
		log.Errorf("[%s] fail to run the manager: %v", logName, err)
=======
	s.dsManager = datastore.NewManager(s.conf)
	err = s.dsManager.Run(ctx, errReporter)
	if err != nil {
		log.Errorf("[%s] fail to run the data store manager: %v", logName, err)
		return err
	}
	err = s.dsManager.Run(ctx, errReporter)
	if err != nil {
		log.Errorf("[%s] fail to run data store manager: %v", logName, err)
		return err
	}

	s.optimizerManager = optimizer.NewManager(s.conf)
	err = s.optimizerManager.Run(ctx, errReporter)
	if err != nil {
		log.Errorf("[%s] fail to run the optimizer manager: %v", logName, err)
>>>>>>> 72641b57
		return err
	}
	return nil
}

// PersistMetrics persists job metrics to data store
func (s *BrainServer) PersistMetrics(ctx context.Context, in *pb.JobMetrics) (*empty.Empty, error) {
	dataStore, err := s.dsManager.CreateDataStore(in.DataStore)
	if err != nil {
		return nil, err
	}
	err = dataStore.PersistData(nil, in, nil)
	if err != nil {
		return nil, err
	}
	return &empty.Empty{}, nil
}

// Optimize returns the initial resource of a job.
func (s *BrainServer) Optimize(ctx context.Context, in *pb.OptimizeRequest) (*pb.OptimizeResponse, error) {
<<<<<<< HEAD
	plans, err := s.manager.ProcessOptimizeRequest(ctx, in)
	if err != nil {
		log.Errorf("[%s] fail to process request %v: %v", logName, in, err)
		return &pb.OptimizeResponse{
			Response: &pb.Response{
				Success: false,
			},
=======
	log.Infof("Receive optimize request: %v", in)
	plans, err := s.optimizerManager.Optimize(in)
	if err != nil {
		errReason := fmt.Sprintf("Fail to optimize request %v: %v", in, err)
		log.Errorf(errReason)
		return &pb.OptimizeResponse{
			Response: &pb.Response{Success: false, Reason: errReason},
>>>>>>> 72641b57
		}, err
	}

	return &pb.OptimizeResponse{
		Response: &pb.Response{
			Success: true,
		},
		JobOptimizePlans: plans,
	}, nil
<<<<<<< HEAD
=======
	return nil, nil
>>>>>>> 72641b57
}

// GetJobMetrics returns a job metrics
func (s *BrainServer) GetJobMetrics(ctx context.Context, in *pb.JobMetricsRequest) (*pb.JobMetricsResponse, error) {
	dataStore, err := s.dsManager.CreateDataStore(defaultDataStoreName)
	if err != nil {
		log.Errorf("fail to get data store %s", defaultDataStoreName)
		return &pb.JobMetricsResponse{
			Response: &pb.Response{
				Success: false,
				Reason:  "fail to get data store",
			},
		}, nil
	}

	cond := &datastoreapi.Condition{
		Type: common.TypeGetDataGetJobMetrics,
		Extra: &mysql.JobMetricsCondition{
			UID: in.JobUuid,
		},
	}
	jobMetrics := &mysql.JobMetrics{}
	err = dataStore.GetData(cond, jobMetrics)
	if err != nil {
		log.Errorf("Fail to get job_metrics for %s: %v", in.JobUuid, err)
		return &pb.JobMetricsResponse{
			Response: &pb.Response{
				Success: false,
				Reason:  "fail to get job metrics from db",
			},
		}, err
	}

	str, err := json.Marshal(jobMetrics)
	if err != nil {
		log.Errorf("fail to marshal job metrics of %s: %v", in.JobUuid, err)
		return &pb.JobMetricsResponse{
			Response: &pb.Response{
				Success: false,
				Reason:  "fail to marshal job metrics",
			},
		}, err
	}

	return &pb.JobMetricsResponse{
		Response: &pb.Response{
			Success: true,
		},
		JobMetrics: string(str),
	}, nil
}<|MERGE_RESOLUTION|>--- conflicted
+++ resolved
@@ -44,13 +44,8 @@
 	conf          *config.Config
 	configManager *config.Manager
 
-<<<<<<< HEAD
 	dsManager *datastore.Manager
 	manager   *optimizer.Manager
-=======
-	dsManager        *datastore.Manager
-	optimizerManager *optimizer.Manager
->>>>>>> 72641b57
 }
 
 // NewBrainServer creates an EasyDLServer instance
@@ -81,40 +76,14 @@
 		return err
 	}
 	s.conf.Set(config.KubeClientInterface, s.kubeClientSet)
-	log.Infof("[%s] brain server config: %v", logName, s.conf)
 
-<<<<<<< HEAD
-	dsConf := config.NewEmptyConfig()
-	dsConf.Set(config.KubeClientInterface, s.kubeClientSet)
-	dsConf.Set(config.DataStoreConfigMapName, s.conf.GetString(config.DataStoreConfigMapName))
-	dsConf.Set(config.DataStoreConfigMapKey, s.conf.GetString(config.DataStoreConfigMapKey))
-	dsConf.Set(config.Namespace, s.conf.GetString(config.Namespace))
-
-	s.dsManager = datastore.NewManager(dsConf)
+	s.dsManager = datastore.NewManager(s.conf)
 	if err = s.dsManager.Run(ctx, errReporter); err != nil {
 		log.Errorf("[%s] fail to run the data store manager: %v", logName, err)
 		return err
 	}
 	if err = s.manager.Run(ctx, errReporter); err != nil {
 		log.Errorf("[%s] fail to run the manager: %v", logName, err)
-=======
-	s.dsManager = datastore.NewManager(s.conf)
-	err = s.dsManager.Run(ctx, errReporter)
-	if err != nil {
-		log.Errorf("[%s] fail to run the data store manager: %v", logName, err)
-		return err
-	}
-	err = s.dsManager.Run(ctx, errReporter)
-	if err != nil {
-		log.Errorf("[%s] fail to run data store manager: %v", logName, err)
-		return err
-	}
-
-	s.optimizerManager = optimizer.NewManager(s.conf)
-	err = s.optimizerManager.Run(ctx, errReporter)
-	if err != nil {
-		log.Errorf("[%s] fail to run the optimizer manager: %v", logName, err)
->>>>>>> 72641b57
 		return err
 	}
 	return nil
@@ -135,7 +104,7 @@
 
 // Optimize returns the initial resource of a job.
 func (s *BrainServer) Optimize(ctx context.Context, in *pb.OptimizeRequest) (*pb.OptimizeResponse, error) {
-<<<<<<< HEAD
+	log.Infof("Receive optimize request: %v", in)
 	plans, err := s.manager.ProcessOptimizeRequest(ctx, in)
 	if err != nil {
 		log.Errorf("[%s] fail to process request %v: %v", logName, in, err)
@@ -143,15 +112,6 @@
 			Response: &pb.Response{
 				Success: false,
 			},
-=======
-	log.Infof("Receive optimize request: %v", in)
-	plans, err := s.optimizerManager.Optimize(in)
-	if err != nil {
-		errReason := fmt.Sprintf("Fail to optimize request %v: %v", in, err)
-		log.Errorf(errReason)
-		return &pb.OptimizeResponse{
-			Response: &pb.Response{Success: false, Reason: errReason},
->>>>>>> 72641b57
 		}, err
 	}
 
@@ -161,10 +121,6 @@
 		},
 		JobOptimizePlans: plans,
 	}, nil
-<<<<<<< HEAD
-=======
-	return nil, nil
->>>>>>> 72641b57
 }
 
 // GetJobMetrics returns a job metrics
