--- conflicted
+++ resolved
@@ -33,7 +33,32 @@
     return Path(path1).resolve() == Path(path2).resolve()
 
 
-<<<<<<< HEAD
+def read_last_n_lines(filepath: str, n_lines: int) -> List[bytearray]:
+    try:
+        with open(filepath, "rb") as f:
+            remain_lines = n_lines
+            block_size = 1024
+            buffer = bytearray()
+
+            f.seek(0, 2)
+            total_size = f.tell()
+
+            while remain_lines > 0 and total_size > 0:
+                read_size = min(block_size, total_size)
+                f.seek(-read_size, 1)
+                buffer.extend(f.read(read_size))
+                total_size -= read_size
+                f.seek(-read_size, 1)
+
+                remain_lines -= buffer.count(b"\n")
+
+            lines = buffer.split(b"\n")
+            return lines[-n_lines:]
+    except Exception as e:
+        logger.error(f"Fail to read {n_lines} line from {filepath}: {e}")
+        return []
+
+
 def find_file_in_parents(filename, start_dir=None):
     """
     Find target file in parent directories.
@@ -63,30 +88,4 @@
         if parent_dir == current_dir:
             return None
 
-        current_dir = parent_dir
-=======
-def read_last_n_lines(filepath: str, n_lines: int) -> List[bytearray]:
-    try:
-        with open(filepath, "rb") as f:
-            remain_lines = n_lines
-            block_size = 1024
-            buffer = bytearray()
-
-            f.seek(0, 2)
-            total_size = f.tell()
-
-            while remain_lines > 0 and total_size > 0:
-                read_size = min(block_size, total_size)
-                f.seek(-read_size, 1)
-                buffer.extend(f.read(read_size))
-                total_size -= read_size
-                f.seek(-read_size, 1)
-
-                remain_lines -= buffer.count(b"\n")
-
-            lines = buffer.split(b"\n")
-            return lines[-n_lines:]
-    except Exception as e:
-        logger.error(f"Fail to read {n_lines} line from {filepath}: {e}")
-        return []
->>>>>>> db042efe
+        current_dir = parent_dir