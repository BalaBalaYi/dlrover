--- conflicted
+++ resolved
@@ -60,19 +60,11 @@
         return None
 
 
-<<<<<<< HEAD
-def is_port_in_use(port):
-=======
 def is_port_in_use(port=0) -> bool:
->>>>>>> 60782457
     """
     Check if the port is in use.
     """
 
     with socket.socket(socket.AF_INET, socket.SOCK_STREAM) as sock:
-<<<<<<< HEAD
-        result = sock.connect_ex(('localhost', port))
-=======
         result = sock.connect_ex(("localhost", int(port)))
->>>>>>> 60782457
         return result == 0