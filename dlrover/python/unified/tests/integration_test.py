--- conflicted
+++ resolved
@@ -67,14 +67,7 @@
         dl_job.submit("test", master_cpu=1, master_memory=128)
 
     @timeout(20)
-<<<<<<< HEAD
-    def test_elastic_training(self):
-        if os.cpu_count() < 6:
-            return
-
-=======
     def test_elastic_training_with_error(self):
->>>>>>> baab35c2
         dl_job = (
             DLJobBuilder()
             .SFT_type()
@@ -88,24 +81,10 @@
                 "--rdzv_conf join_timeout=600 --network_check "
                 "--max-restarts=1 test.py",
                 "dlrover.python.unified.tests.test_class",
-<<<<<<< HEAD
-                "TestElasticWorkload",
-            )
-            .build()
-        )
-
-        dl_job.submit("test", master_cpu=1, master_memory=128)
-
-    @timeout(20)
-    def test_rl_0(self):
-        if os.cpu_count() < 6:
-            return
-=======
                 "TestErrorElasticWorkload",
             )
             .build()
         )
->>>>>>> baab35c2
 
         dl_job.submit(
             "test",
@@ -146,12 +125,6 @@
 
     @timeout(20)
     def test_rl_1(self):
-<<<<<<< HEAD
-        if os.cpu_count() < 2:
-            return
-
-=======
->>>>>>> baab35c2
         rl_job = (
             RLJobBuilder()
             .node_num(1)
