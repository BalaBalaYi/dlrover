--- conflicted
+++ resolved
@@ -13,10 +13,7 @@
 import os
 
 from dlrover.python.unified.common.enums import RLRoleType
-<<<<<<< HEAD
-=======
 from dlrover.python.unified.tests.base import BaseTest
->>>>>>> baab35c2
 from dlrover.python.unified.trainer.elastic_workload import ElasticWorkload
 from dlrover.python.unified.trainer.rl_workload import BaseRLWorkload
 
@@ -65,11 +62,7 @@
         self.assertEqual(os.environ["k2"], "v2")
 
 
-<<<<<<< HEAD
-class ElasticWorkloadTest(unittest.TestCase):
-=======
 class ElasticWorkloadTest(BaseTest):
->>>>>>> baab35c2
     def test_extract_args_from_cmd(self):
         test_cmd = (
             "dlrover-run --rdzv_conf join_timeout=600 --network_check "
