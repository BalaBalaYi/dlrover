--- conflicted
+++ resolved
@@ -1492,16 +1492,9 @@
         elif self._node_rank in stragglers:
             logger.warning("This node is a straggler!")
             if self._config.exclude_straggler:
-<<<<<<< HEAD
-                raise RuntimeError("The node is a straggler and exits.")
-
-
-
-=======
                 raise NodeCheckFailedError(
-                    "The node is a straggler " "and exits."
+                    "The node is a straggler and exits."
                 )
->>>>>>> 17ab8887
         return success
 
     def _run_node_check(self, monitor_interval=3, timeout=300):
