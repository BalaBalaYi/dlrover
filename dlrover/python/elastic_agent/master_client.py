--- conflicted
+++ resolved
@@ -642,11 +642,7 @@
             self._master_addr.agent_report.remote(
                 self._gen_request(message).to_json()
             ),
-<<<<<<< HEAD
-            timeout=10,
-=======
             timeout=self._timeout,
->>>>>>> baab35c2
         )
 
         return response
@@ -657,11 +653,7 @@
             self._master_addr.agent_get.remote(
                 self._gen_request(message).to_json()
             ),
-<<<<<<< HEAD
-            timeout=10,
-=======
             timeout=self._timeout,
->>>>>>> baab35c2
         )
 
         return comm.deserialize_message(response.data)
