--- conflicted
+++ resolved
@@ -482,24 +482,14 @@
             config_file = os.path.join(tmpdirname, "runtime_metrics.json")
             monitor = TorchTrainingMonitor(config_file)
             monitor.start()
-<<<<<<< HEAD
-            monitor.report_resource_with_step()
+            monitor.report_step()
             self.assertEqual(self._master.perf_monitor._global_step, 0)
-=======
-            monitor.report_step()
-            self.assertEqual(self._master.speed_monitor._global_step, 0)
->>>>>>> aa9171e3
             record = {"step": 100, "timestamp": time.time()}
             with open(config_file, "w") as f:
                 f.write(json.dumps(record))
 
-<<<<<<< HEAD
-            monitor.report_resource_with_step()
-            self.assertEqual(self._master.perf_monitor._global_step, 100)
-=======
             monitor.report_step()
             self.assertEqual(self._master.speed_monitor._global_step, 100)
->>>>>>> aa9171e3
 
     def test_check_network_rdzv_for_elastic_training(self):
         self._master.rdzv_managers[
