# Copyright 2022 The DLRover Authors. All rights reserved.
# Licensed under the Apache License, Version 2.0 (the "License");
# you may not use this file except in compliance with the License.
# You may obtain a copy of the License at
#
# http://www.apache.org/licenses/LICENSE-2.0
#
# Unless required by applicable law or agreed to in writing, software
# distributed under the License is distributed on an "AS IS" BASIS,
# WITHOUT WARRANTIES OR CONDITIONS OF ANY KIND, either express or implied.
# See the License for the specific language governing permissions and
# limitations under the License.

import unittest

from dlrover.python.master.args import parse_master_args, str2bool


class ArgsTest(unittest.TestCase):
    def test_str2bool(self):
        self.assertTrue(str2bool("TRUE"))
        self.assertTrue(str2bool("True"))
        self.assertTrue(str2bool("true"))
        self.assertTrue(str2bool("yes"))
        self.assertTrue(str2bool("t"))
        self.assertTrue(str2bool("y"))
        self.assertTrue(str2bool("1"))
        self.assertTrue(str2bool(True))

        self.assertFalse(str2bool("FALSE"))
        self.assertFalse(str2bool("False"))
        self.assertFalse(str2bool("false"))
        self.assertFalse(str2bool("no"))
        self.assertFalse(str2bool("n"))
        self.assertFalse(str2bool("0"))
        self.assertFalse(str2bool(False))

    def test_parse_master_args(self):
        original_args = [
            "--job_name",
            "test",
            "--namespace",
            "default",
        ]
        parsed_args = parse_master_args(original_args)
        self.assertEqual(parsed_args.job_name, "test")
        self.assertTrue(parsed_args.namespace, "default")
        self.assertEqual(parsed_args.pending_timeout, 900)
        self.assertEqual(parsed_args.pending_fail_strategy, 1)
        self.assertTrue(parsed_args.service_type, "grpc")
        self.assertTrue(parsed_args.pre_check)

        original_args = [
            "--job_name",
            "test",
            "--namespace",
            "default",
            "--pending_timeout",
            "600",
            "--pending_fail_strategy",
            "2",
            "--service_type",
            "http",
            "--pre_check",
            "false",
        ]
        parsed_args = parse_master_args(original_args)
        self.assertEqual(parsed_args.pending_timeout, 600)
        self.assertEqual(parsed_args.pending_fail_strategy, 2)
        self.assertTrue(parsed_args.service_type, "http")
<<<<<<< HEAD
        self.assertFalse(parsed_args.pre_check)
=======

        original_args = [
            "--job_name",
            "test",
            "--hang_detection",
            "1",
            "--hang_downtime",
            "15",
            "--xpu_type",
            "ascend",
        ]
        parsed_args = parse_master_args(original_args)
        self.assertEqual(parsed_args.job_name, "test")
        self.assertEqual(parsed_args.hang_detection, 1)
        self.assertEqual(parsed_args.hang_downtime, 15)
        self.assertEqual(parsed_args.xpu_type, "ascend")

        original_args = [
            "--job_name",
            "test",
            "--xpu_type",
            "nvidia",
        ]
        parsed_args = parse_master_args(original_args)
        self.assertEqual(parsed_args.xpu_type, "nvidia")
>>>>>>> 6740f600
<|MERGE_RESOLUTION|>--- conflicted
+++ resolved
@@ -68,9 +68,7 @@
         self.assertEqual(parsed_args.pending_timeout, 600)
         self.assertEqual(parsed_args.pending_fail_strategy, 2)
         self.assertTrue(parsed_args.service_type, "http")
-<<<<<<< HEAD
         self.assertFalse(parsed_args.pre_check)
-=======
 
         original_args = [
             "--job_name",
@@ -95,5 +93,4 @@
             "nvidia",
         ]
         parsed_args = parse_master_args(original_args)
-        self.assertEqual(parsed_args.xpu_type, "nvidia")
->>>>>>> 6740f600
+        self.assertEqual(parsed_args.xpu_type, "nvidia")