--- conflicted
+++ resolved
@@ -27,30 +27,23 @@
         parsed_args = parse_master_args(original_args)
         self.assertEqual(parsed_args.job_name, "test")
         self.assertTrue(parsed_args.namespace, "default")
-<<<<<<< HEAD
-        self.assertTrue(parsed_args.service_type, "grpc")
-=======
         self.assertEqual(parsed_args.pending_timeout, 900)
         self.assertEqual(parsed_args.pending_fail_strategy, 1)
->>>>>>> b2367ea7
+        self.assertTrue(parsed_args.service_type, "grpc")
 
         original_args = [
             "--job_name",
             "test",
             "--namespace",
             "default",
-<<<<<<< HEAD
-            "--service_type",
-            "http",
-        ]
-        self.assertTrue(parsed_args.service_type, "http")
-=======
             "--pending_timeout",
             "600",
             "--pending_fail_strategy",
             "2",
+            "--service_type",
+            "http",
         ]
         parsed_args = parse_master_args(original_args)
         self.assertEqual(parsed_args.pending_timeout, 600)
         self.assertEqual(parsed_args.pending_fail_strategy, 2)
->>>>>>> b2367ea7
+        self.assertTrue(parsed_args.service_type, "http")