# Copyright 2022 The DLRover Authors. All rights reserved.
# Licensed under the Apache License, Version 2.0 (the "License");
# you may not use this file except in compliance with the License.
# You may obtain a copy of the License at
#
# http://www.apache.org/licenses/LICENSE-2.0
#
# Unless required by applicable law or agreed to in writing, software
# distributed under the License is distributed on an "AS IS" BASIS,
# WITHOUT WARRANTIES OR CONDITIONS OF ANY KIND, either express or implied.
# See the License for the specific language governing permissions and
# limitations under the License.

import copy
import json
import os
import socket
import telnetlib
import threading
import time
from collections import deque
from concurrent.futures import ThreadPoolExecutor
from typing import Dict, List, Optional

from kubernetes import client
from kubernetes.client import V1EnvVar, V1EnvVarSource, V1ObjectFieldSelector

from dlrover.python.common.constants import (
    DistributionStrategy,
    ElasticJobLabel,
    NodeEnv,
    NodeStatus,
    NodeType,
)
from dlrover.python.common.global_context import Context
from dlrover.python.common.log import default_logger as logger
from dlrover.python.common.node import Node, NodeResource
from dlrover.python.master.scaler.base_scaler import ScalePlan, Scaler
from dlrover.python.scheduler.kubernetes import (
    NODE_SERVICE_PORTS,
    convert_cpu_to_decimal,
    convert_memory_to_mb,
    get_main_container,
    get_pod_name,
    k8sClient,
    k8sServiceFactory,
    set_container_resource,
)
from dlrover.python.master.monitor.error_monitor import ErrorMonitor

_dlrover_context = Context.singleton_instance()


class FakeKubeResponse:
    def __init__(self, obj):
        self.data = json.dumps(obj)


def append_pod_ip_to_env(env):
    pod_ip_var = V1EnvVar(
        name="POD_IP",
        value_from=V1EnvVarSource(
            field_ref=V1ObjectFieldSelector(field_path="status.podIP")
        ),
    )
    node_ip_var = V1EnvVar(
        name="NODE_IP",
        value_from=V1EnvVarSource(
            field_ref=V1ObjectFieldSelector(field_path="status.hostIP")
        ),
    )
    if env:
        env.append(pod_ip_var)
        env.append(node_ip_var)
    else:
        env = [pod_ip_var, node_ip_var]
    return env


class PodScaler(Scaler):
    """PodScaler launches or removes Pods using Kubernetes Python APIs
    by a ScalePlan. After PodScaler receives a ScalePlan, it will
    list all alive Pods of the job and push new `Node`s to a queue.
    The thread of creating Pods will create Pods if there is `Node`
    in a queue.
    """

    def __init__(self, job_name, namespace, error_monitor: ErrorMonitor = None):
        super(PodScaler, self).__init__(job_name)
        self._k8s_client = k8sClient.singleton_instance(namespace)
        self._svc_factory = k8sServiceFactory(namespace, job_name)
        self._namespace = namespace
        self._replica_template: Dict[str, client.V1Pod] = {}
        self._create_node_queue: deque[Node] = deque()
        self._scaling_lock = threading.Lock()
        self._plan = ScalePlan()
        self._ps_addrs: List[str] = []
        self._pod_stats: Dict[str, int] = {}
        self._var_lock = threading.Lock()
        self._job_uid = ""
        self.api_client = client.ApiClient()
        self._master_addr = ""
<<<<<<< HEAD
        self._error_monitor = error_monitor
=======
        self._started = False
>>>>>>> adc8bba9

    def start(self):
        self._job = self._retry_to_get_job()
        if not self._job:
            raise ValueError(f"Cannot get the training job {self._job_name}.")
        self._init_pod_config_by_job()
        self._master_addr = self._get_master_addr()
        self._started = True
        threading.Thread(
            target=self._periodic_create_pod, name="pod-creater", daemon=True
        ).start()

    def stop(self):
        self._started = False

    def _safe_get_pod_status(self, key, default):
        with self._var_lock:
            if key is None:
                # return whole dict
                return self._pod_stats
            # return specifed value
            return self._pod_stats.get(key, default)

    def _safe_set_pod_status(self, key, value):
        with self._var_lock:
            self._pod_stats[key] = value

    def _get_master_addr(self):
        svc_name = f"elasticjob-{self._job_name}-dlrover-master"
        port = NODE_SERVICE_PORTS[NodeType.DLROVER_MASTER]
        master_addr = f"{svc_name}:{port}"
        target_port = _dlrover_context.master_port
        if not self._check_master_service_avaliable(svc_name, target_port):
            # On some clusters, the k8s service may not be avaliable because of
            # incorrect DNS configurations. In such cases, it is necessary to
            # revert to use the Master's IP address for worker to connect with
            # the master. Note, that failover of master is not supported if
            # the service is not avalilable.
            logger.info(
                f"The service {master_addr} is not available and "
                f"use the IP of master Pod."
            )
            master_ip = os.getenv("POD_IP", "")
            if not master_ip:
                raise ValueError("The master Pod must have the POD_IP env.")
            master_addr = f"{master_ip}:{_dlrover_context.master_port}"
        return master_addr

    def _init_pod_config_by_job(self):
        self._distribution_strategy = self._job["spec"].get(
            "distributionStrategy", None
        )
        self._job_uid = self._job["metadata"]["uid"]
        worker_spec = self._job["spec"]["replicaSpecs"][NodeType.WORKER]
        self._config_worker_num = worker_spec.get("replicas", 0)
        if "replicaSpecs" in self._job["spec"]:
            for replica, spec in self._job["spec"]["replicaSpecs"].items():
                if replica == NodeType.DLROVER_MASTER:
                    continue
                pod = spec["template"]
                pod["apiVesion"] = "v1"
                pod["kind"] = "Pod"
                res = FakeKubeResponse(pod)
                v1pod = self._k8s_client.api_client.deserialize(res, "V1Pod")
                self._replica_template[replica] = v1pod

    def _retry_to_get_job(self):
        for _ in range(3):
            job = self._k8s_client.get_custom_resource(
                name=self._job_name,
                group="elastic.iml.github.io",
                version="v1alpha1",
                plural="elasticjobs",
            )
            if job:
                return job
            else:
                time.sleep(5)
        return None

    def scale(self, plan: ScalePlan):
        """Scale in/out Pods by a ScalePlan."""

        if not self._elasticjob_exists():
            plan_json = plan.to_json()
            logger.info(
                f"Skip the scaleplan {plan_json} "
                "because the job does not exist."
            )
            return

        self._remove_nodes(plan)
        while True:
            if len(self._create_node_queue) > 0:
                logger.info(
                    f"Wait nodes {self._create_node_queue} to completed."
                )
                time.sleep(15)
            else:
                break
        with self._scaling_lock:
            if plan.empty():
                return
            self._plan = plan
            job_pods = self._list_job_pods()
            logger.info("Scale the job by plan %s", plan.to_json())
            if plan.ps_addrs:
                self._ps_addrs = plan.ps_addrs
            for type, group_resource in plan.node_group_resources.items():
                type_pods = job_pods.get(type, [])
                max_pod_id = self._get_max_pod_id(type_pods)
                normal_pods = []
                for node in type_pods:
                    if node.status in [
                        NodeStatus.PENDING,
                        NodeStatus.RUNNING,
                        NodeStatus.SUCCEEDED,
                    ]:
                        normal_pods.append(node)
                cur_pods = normal_pods + self._get_type_pod_in_queue(type)
                if group_resource.count > len(cur_pods):
                    self._scale_up_pods(type, plan, cur_pods, max_pod_id)
                elif group_resource.count < len(cur_pods):
                    self._scale_down_pods(type, plan, cur_pods)
            for node in plan.launch_nodes:
                self._create_node_queue.append(node)
            self._update_job_pods(job_pods)

    def _remove_nodes(self, plan: ScalePlan):
        for node in plan.remove_nodes:
            removed = self._remove_not_create_pod(node.name)
            if not removed and node.name:
                self._k8s_client.delete_pod(node.name)

    def _update_job_pods(self, job_pods: Dict[str, List[Node]]):
        for type in [
            NodeType.CHIEF,
            NodeType.MASTER,
            NodeType.PS,
            NodeType.WORKER,
            NodeType.EVALUATOR,
        ]:
            cur_pods = job_pods.get(type, []) + self._get_type_pod_in_queue(
                type
            )
            self._safe_set_pod_status(type, len(cur_pods))

    def _get_type_pod_in_queue(self, type):
        pods = []
        for pod in self._create_node_queue:
            if pod.type == type:
                pods.append(pod)
        return pods

    def _remove_not_create_pod(self, pod_name):
        not_created_pod = None
        for pod in self._create_node_queue:
            if pod_name == get_pod_name(self._job_name, pod.type, pod.id):
                not_created_pod = pod
                break
        if not_created_pod:
            self._create_node_queue.remove(not_created_pod)
            return True
        return False

    def _list_job_pods(self):
        pod_list = self._wait_list_pods()
        job_pods: Dict[str, List[Node]] = {}
        if not pod_list:
            return job_pods
        for pod in pod_list.items:
            pod_type = pod.metadata.labels[ElasticJobLabel.REPLICA_TYPE_KEY]
            if pod_type == NodeType.DLROVER_MASTER:
                continue
            job_pods.setdefault(pod_type, [])
            pod_id = int(
                pod.metadata.labels[ElasticJobLabel.REPLICA_INDEX_KEY]
            )
            task_id = int(pod.metadata.labels[ElasticJobLabel.RANK_INDEX_KEY])
            pod_resource = self._get_pod_resource(pod)
            node = Node(
                node_type=pod_type,
                node_id=pod_id,
                name=pod.metadata.name,
                rank_index=task_id,
                status=pod.status.phase,
                config_resource=pod_resource,
            )
            if node.type != NodeType.WORKER and node.status not in [
                NodeStatus.PENDING,
                NodeStatus.RUNNING,
            ]:
                continue
            job_pods[pod_type].append(node)
        return job_pods

    def _wait_list_pods(self, timeout=1800):
        job_selector = ElasticJobLabel.JOB_KEY + "=" + self._job_name
        start = time.time()
        while True:
            pod_list = self._k8s_client.list_namespaced_pod(job_selector)
            if pod_list:
                return pod_list
            if time.time() - start < timeout:
                time.sleep(60)
            else:
                raise TimeoutError(f"Timeout {timeout} to list Pods.")

    def _get_pod_resource(self, pod):
        resources = pod.spec.containers[0].resources
        cpu = convert_cpu_to_decimal(resources.requests.get("cpu", "0"))
        if "memory" in resources.requests:
            memory = convert_memory_to_mb(resources.requests["memory"])
        else:
            memory = 0
        return NodeResource(cpu, memory)

    def _scale_up_pods(
        self,
        type,
        plan: ScalePlan,
        cur_pods: List[Node],
        max_pod_id,
    ):
        """The method will create a Node instances and push it into a queue.
        The thread to create Pods will periodicall create Pods by
        the Node instance in the queue."""
        cur_num = len(cur_pods)
        group_resource = plan.node_group_resources[type]
        up_num = group_resource.count - cur_num
        for i in range(up_num):
            node_id = max_pod_id + 1 + i
            task_id = cur_num + i
            node = Node(
                type,
                node_id,
                copy.deepcopy(group_resource.node_resource),
                rank_index=task_id,
                name=get_pod_name(self._job_name, type, node_id),
                service_addr=self.get_node_service_addr(type, task_id),
            )
            self._create_node_queue.append(node)

    def _get_max_pod_id(self, pods: List[Node]):
        max_id = -1
        for pod in pods:
            max_id = max(pod.id, max_id)
        return max_id

    def _scale_down_pods(
        self,
        type,
        plan: ScalePlan,
        cur_pods: List[Node],
    ):
        """Delete Pods to scale down Pods."""
        group_resource = plan.node_group_resources[type]
        down_num = len(cur_pods) - group_resource.count

        not_created_pods = []
        for pending_pod in self._create_node_queue:
            if pending_pod.type == type:
                not_created_pods.append(pending_pod)
        while down_num > 0 and not_created_pods:
            pod = not_created_pods.pop()
            self._create_node_queue.remove(pod)
            down_num -= 1
        cur_pods.sort(key=lambda x: x.id, reverse=True)
        for pod in cur_pods:
            if down_num <= 0:
                break
            self._k8s_client.delete_pod(pod.name)
            down_num -= 1

    def get_node_service_addr(self, type, id):
        service_name = get_pod_name(self._job_name, type, id)
        return "%s.%s.svc:%d" % (
            service_name,
            self._namespace,
            NODE_SERVICE_PORTS[type],
        )

    def get_typed_pod(self, pod_type, id):
        pod_name = get_pod_name(self._job_name, pod_type, id)
        return self._k8s_client.get_pod(pod_name)

    def _periodic_create_pod(self):
        logger.info("Start the thread to create Pod.")
        with ThreadPoolExecutor(max_workers=4) as executor:
            while self._started:
                while self._create_node_queue:
                    executor.submit(
                        self._create_pod_from_queue,
                        self._create_node_queue.popleft(),
                    )
                time.sleep(3)

    def _create_pod_from_queue(self, node_from_queue=None):
        """
        Notice: we must ensure the sync operation of getting node happens
        before the async execution, so we set 'node_from_queue' in the params
        instead of pop the element in the current function to avoid invalid
        async execution calls.

        Args:
            node_from_queue (Node): List of Node instances.
        """

        if node_from_queue is None:
            return True

        succeed = False
        if self._check_cluster_ready_for_pod(node_from_queue):
            pod = self._create_pod(node_from_queue)
            succeed = self._k8s_client.create_pod(pod)
        if not succeed:
            self._create_node_queue.appendleft(node_from_queue)
        else:
            # create svs for succeed pod
            if not self._create_service_for_pod(node_from_queue):
                self._create_node_queue.appendleft(node_from_queue)
        return succeed

    def _check_cluster_ready_for_pod(self, node: Node):
        """Check whether the resource of a cluster is enough to
        create a node"""
        return True

    def _create_pod(self, node: Node):
        # Find that master pod that will be used as the owner reference
        # for the ps or worker pod.
        node.update_priority(self._safe_get_pod_status(node.type, 0))
        pod_name = get_pod_name(self._job_name, node.type, node.id)
        logger.info(
            "Create Pod %s with resource %s",
            pod_name,
            node.config_resource.to_resource_dict(),
        )
        env: List[V1EnvVar] = []
        env = append_pod_ip_to_env(env)

        env.append(V1EnvVar(name=NodeEnv.JOB_NAME, value=self._job_name))
        env.append(V1EnvVar(name=NodeEnv.JOB_UID, value=self._job_uid))

        # A deadlock can happen when pthread_atfork handler is running.
        # For detail https://chromium.googlesource.com/external/github.com/grpc/grpc/+/refs/tags/v1.19.0-pre1/doc/fork_support.md  # noqa: E501
        env.append(V1EnvVar(name=NodeEnv.GRPC_ENABLE_FORK, value="False"))

        worker_num = self._config_worker_num
        if worker_num == 0:
            worker_num = self._safe_get_pod_status(node.type, 0)

        env.append(V1EnvVar(name=NodeEnv.NODE_TYPE, value=node.type))
        env.append(V1EnvVar(name=NodeEnv.NODE_ID, value=str(node.id)))
        env.append(V1EnvVar(name=NodeEnv.NODE_NUM, value=str(worker_num)))
        env.append(
            V1EnvVar(name=NodeEnv.NODE_RANK, value=str(node.rank_index))
        )

        # The two env vars is compatible with kubeflow/PytorchJob because
        # users may use the scripts of kubeflow/PytorchJob in the ElasticJob.
        if self._distribution_strategy == DistributionStrategy.ALLREDUCE:
            env.append(
                V1EnvVar(name=NodeEnv.WORLD_SIZE, value=str(worker_num))
            )
            env.append(V1EnvVar(name=NodeEnv.RANK, value=str(node.rank_index)))

        # Deprecated env vars
        env.append(V1EnvVar(name=NodeEnv.WORKER_TYPE, value=node.type))
        env.append(V1EnvVar(name=NodeEnv.WORKER_ID, value=str(node.id)))
        env.append(V1EnvVar(name=NodeEnv.WORKER_NUM, value=str(worker_num)))
        env.append(
            V1EnvVar(name=NodeEnv.WORKER_RANK, value=str(node.rank_index))
        )
        env.append(
            V1EnvVar(name=NodeEnv.DLROVER_MASTER_ADDR, value=self._master_addr)
        )

        env.append(
            V1EnvVar(
                name=NodeEnv.POD_NAME,
                value_from=V1EnvVarSource(
                    field_ref=V1ObjectFieldSelector(field_path="metadata.name")
                ),
            )
        )

        node_type = node.type
        if node.type not in self._replica_template:
            if node.type in [NodeType.CHIEF, NodeType.EVALUATOR]:
                node_type = NodeType.WORKER
        if node_type not in self._replica_template:
            raise ValueError(
                "No replica %s specification in job %s",
                node.type,
                self._job_name,
            )
        pod_template = self._replica_template[node_type]
        labels = {
            "app": ElasticJobLabel.APP_NAME,
            ElasticJobLabel.JOB_KEY: self._job_name,
        }
        pod = self._create_pod_obj(
            name=pod_name,
            pod_template=pod_template,
            resource_requests=node.config_resource,
            resource_limits=node.config_resource,
            priority=node.config_resource.priority,
            env=env,
            lifecycle=None,
            labels=labels,
        )
        pod_meta: client.V1ObjectMeta = pod.metadata
        # Add replica type and index
        pod_meta.labels[ElasticJobLabel.REPLICA_TYPE_KEY] = node.type
        pod_meta.labels[ElasticJobLabel.REPLICA_INDEX_KEY] = str(node.id)
        pod_meta.labels[ElasticJobLabel.RANK_INDEX_KEY] = str(node.rank_index)
        pod_meta.labels[ElasticJobLabel.RELAUNCH_COUNT] = str(
            node.relaunch_count
        )
        pod.spec.containers[0].env.append(
            V1EnvVar(name=NodeEnv.MONITOR_ENABLED, value="true")
        )
<<<<<<< HEAD
        self._patch_tf_config_into_env(pod, node, pod_stats, ps_addrs)
        self._error_monitor.report_event(
            "info",
            pod_name,
            "create",
            "",
            {},
        )
=======
        self._patch_tf_config_into_env(pod, node)
>>>>>>> adc8bba9
        return pod

    def _check_master_service_avaliable(self, host, port, timeout=15):
        """Verify that the master grpc servicer is available."""
        for i in range(timeout):
            try:
                telnetlib.Telnet(host=host, port=port, timeout=3)
                logger.info(f"Master service check pass with {host}:{port}")
                return True
            except socket.gaierror:
                logger.warning(
                    f"Attempt {i}: Encountered gaierror while "
                    f"performing master service check. "
                    f"Service may not be available."
                )
                time.sleep(1)
            except Exception as e:
                logger.warning(
                    f"Attempt {i}: Encountered {str(e)} while "
                    f"performing master service check."
                )
                time.sleep(1)

        logger.warning(
            f"Master service check {host}:{port} "
            f"failed after {timeout} retries."
        )
        return False

    def _patch_tf_config_into_env(self, pod, node: Node):
        if (
            self._distribution_strategy == DistributionStrategy.PS
            and self._ps_addrs
        ):
            tf_config = new_tf_config(
                self._safe_get_pod_status(None, None),
                self.get_node_service_addr,
                node.type,
                node.rank_index,
                self._ps_addrs,
            )
            if tf_config:
                pod.spec.containers[0].env.append(
                    V1EnvVar(name="TF_CONFIG", value=json.dumps(tf_config))
                )

    def _delete_typed_pod(self, pod_type, id):
        pod_name = get_pod_name(self._job_name, pod_type, id)
        self._k8s_client.delete_pod(pod_name)

    def _create_service_for_pod(self, node: Node):
        # create or patch worker service
        service_ready = True
        if node.service_addr:
            service_name = node.service_addr.split(".")[0]
        else:
            service_name = get_pod_name(
                self._job_name, node.type, node.rank_index
            )
        selector = {
            ElasticJobLabel.JOB_KEY: self._job_name,
            ElasticJobLabel.REPLICA_TYPE_KEY: node.type,
            ElasticJobLabel.RANK_INDEX_KEY: str(node.rank_index),
        }
        succeed = self._svc_factory.create_service(
            service_name,
            port=NODE_SERVICE_PORTS[node.type],
            target_port=NODE_SERVICE_PORTS[node.type],
            selector=selector,
            owner_ref=self._create_job_owner_reference(),
        )
        service_ready = service_ready and succeed
        if not service_ready:
            logger.error(
                "Fail to create service %s for the %s pod %s",
                service_name,
                node.type,
                node.id,
            )
            self._delete_typed_pod(node.type, node.id)
            service_ready = False
        return service_ready

    def _create_pod_obj(
        self,
        name,
        pod_template: client.V1Pod,
        resource_requests: NodeResource,
        resource_limits: NodeResource,
        lifecycle,
        env,
        priority,
        labels,
        termination_period=None,
    ):
        pod = copy.deepcopy(pod_template)
        main_container: Optional[client.V1Container] = get_main_container(pod)

        if main_container is None:
            raise ValueError("The Pod config must have a main container.")
        set_container_resource(
            main_container, resource_requests, resource_limits
        )

        if main_container.env is None:
            main_container.env = env
        else:
            main_container.env.extend(env)

        main_container.lifecycle = lifecycle
        pod.spec.priority_class_name = priority
        pod.spec.restart_policy = "Never"
        pod.spec.termination_grace_period_seconds = termination_period

        if not pod.metadata:
            pod.metadata = client.V1ObjectMeta(
                name=name,
                namespace=self._namespace,
                labels=labels,
            )
        pod.metadata.name = name
        pod.metadata.namespace = self._namespace
        if pod.metadata.labels:
            pod.metadata.labels.update(labels)
        else:
            pod.metadata.labels = labels
        pod.metadata.owner_references = [self._create_job_owner_reference()]
        return pod

    def _create_job_owner_reference(self):
        owner_ref = k8sClient.create_owner_reference(
            api_version="elastic.iml.github.io/v1alpha1",
            kind="ElasticJob",
            name=self._job["metadata"]["name"],
            uid=self._job["metadata"]["uid"],
        )
        return owner_ref

    def _elasticjob_exists(self):
        job = self._retry_to_get_job()
        return job is not None


def new_tf_config(
    pod_stats: Dict[str, int],
    new_service_fn,
    type_key,
    index_key,
    ps_addrs,
):
    """Get tf.estimator config spec data. The detail is in
    https://www.tensorflow.org/api_docs/python/tf/estimator/RunConfig
    """
    cluster_dict = {}
    cluster_dict[NodeType.PS] = ps_addrs
    if NodeType.WORKER in pod_stats:
        worker_num = pod_stats[NodeType.WORKER]
        if type_key == NodeType.WORKER and index_key >= worker_num:
            worker_num = index_key + 1
        workers = []
        for worker_id in range(worker_num):
            workers.append(new_service_fn(NodeType.WORKER, worker_id))
        if len(workers) > 0:
            cluster_dict[NodeType.WORKER] = workers
    if NodeType.EVALUATOR in pod_stats:
        evaluator_num = pod_stats[NodeType.EVALUATOR]
        evaluators = []
        for worker_id in range(evaluator_num):
            evaluators.append(new_service_fn(NodeType.EVALUATOR, worker_id))
        if len(evaluators) > 0:
            cluster_dict[NodeType.EVALUATOR] = evaluators
    if NodeType.CHIEF in pod_stats:
        chief_num = pod_stats[NodeType.CHIEF]
        chiefs = []
        for worker_id in range(chief_num):
            chiefs.append(new_service_fn(NodeType.CHIEF, worker_id))
        if len(chiefs) > 0:
            cluster_dict[NodeType.CHIEF] = chiefs

    task_dict = {}
    task_dict["type"] = type_key
    task_dict["index"] = index_key
    return {"cluster": cluster_dict, "task": task_dict}<|MERGE_RESOLUTION|>--- conflicted
+++ resolved
@@ -100,11 +100,9 @@
         self._job_uid = ""
         self.api_client = client.ApiClient()
         self._master_addr = ""
-<<<<<<< HEAD
         self._error_monitor = error_monitor
-=======
         self._started = False
->>>>>>> adc8bba9
+
 
     def start(self):
         self._job = self._retry_to_get_job()
@@ -528,8 +526,7 @@
         pod.spec.containers[0].env.append(
             V1EnvVar(name=NodeEnv.MONITOR_ENABLED, value="true")
         )
-<<<<<<< HEAD
-        self._patch_tf_config_into_env(pod, node, pod_stats, ps_addrs)
+        self._patch_tf_config_into_env(pod, node)
         self._error_monitor.report_event(
             "info",
             pod_name,
@@ -537,9 +534,6 @@
             "",
             {},
         )
-=======
-        self._patch_tf_config_into_env(pod, node)
->>>>>>> adc8bba9
         return pod
 
     def _check_master_service_avaliable(self, host, port, timeout=15):
