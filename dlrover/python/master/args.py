# Copyright 2022 The DLRover Authors. All rights reserved.
# Licensed under the Apache License, Version 2.0 (the "License");
# you may not use this file except in compliance with the License.
# You may obtain a copy of the License at
#
# http://www.apache.org/licenses/LICENSE-2.0
#
# Unless required by applicable law or agreed to in writing, software
# distributed under the License is distributed on an "AS IS" BASIS,
# WITHOUT WARRANTIES OR CONDITIONS OF ANY KIND, either express or implied.
# See the License for the specific language governing permissions and
# limitations under the License.

import argparse

from dlrover.python.common.global_context import DefaultValues
from dlrover.python.common.log import default_logger as logger
from dlrover.python.util.args_util import parse_tuple_list, pos_int
from dlrover.python.util.common_util import print_args


def print_args(args, exclude_args=[], groups=None):
    """
    Args:
        args: parsing results returned from `parser.parse_args`
        exclude_args: the arguments which won't be printed.
        groups: It is a list of a list. It controls which options should be
        printed together. For example, we expect all model specifications such
        as `optimizer`, `loss` are better printed together.
        groups = [["optimizer", "loss"]]
    """

    def _get_attr(instance, attribute):
        try:
            return getattr(instance, attribute)
        except AttributeError:
            return None

    dedup = set()
    if groups:
        for group in groups:
            for element in group:
                dedup.add(element)
                logger.info("%s = %s", element, _get_attr(args, element))
    other_options = [
        (key, value)
        for (key, value) in args.__dict__.items()
        if key not in dedup and key not in exclude_args
    ]
    for key, value in other_options:
        logger.info("%s = %s", key, value)


def pos_int(arg):
    res = int(arg)
    if res <= 0:
        raise ValueError("Positive integer argument required. Got %s" % res)
    return res


def _build_master_args_parser():
    parser = argparse.ArgumentParser(description="Training Master")
    parser.add_argument("--job_name", help="ElasticJob name", required=True)
    parser.add_argument(
        "--namespace",
        default="default",
        type=str,
        help="The name of the Kubernetes namespace where ElasticJob "
        "pods will be created",
    )
    parser.add_argument(
        "--platform",
        default="pyk8s",
        type=str,
        help="The name of platform which can be pyk8s, k8s, ray or local.",
    )
    parser.add_argument(
        "--pending_timeout",
        "--pending-timeout",
        default=DefaultValues.SEC_TO_WAIT_PENDING_POD,
        type=int,
        help="The timeout value of pending.",
    )
    parser.add_argument(
        "--pending_fail_strategy",
        "--pending-fail-strategy",
        default=DefaultValues.PENDING_FAIL_STRATEGY,
        type=int,
        help="The fail strategy for pending case. "
        "Options: -1: disabled; 0: skip; 1: necessary part; 2: all",
    )
    parser.add_argument(
        "--service_type",
        "--service-type",
        default="grpc",
        type=str,
        help="The service type of master: grpc/http.",
    )
    parser.add_argument(
        "--pre_check_ops",
        "--pre-check-ops",
        default=DefaultValues.PRE_CHECK_OPS,
        type=parse_tuple_list,
        help="The pre-check operators configuration, "
        "format: [(${module_name}, ${class_name}, ${boolean}), ...]. "
        "The boolean value represent 'bypass or not'. If set to False "
        "it indicates a bypass, otherwise it indicates normal execution.",
    )
<<<<<<< HEAD


def _build_master_args_parser():
    parser = argparse.ArgumentParser(description="Training Master")
=======
>>>>>>> 9cf93b38
    parser.add_argument(
        "--port",
        default=0,
        type=pos_int,
        help="The listening port of master",
    )
    parser.add_argument(
        "--node_num",
        default=1,
        type=pos_int,
        help="The number of nodes",
    )
    parser.add_argument(
        "--hang_detection",
        default=1,
        type=pos_int,
        help="The strategy of 'hang detection', "
        "0: log only; 1: notify; 2: with fault tolerance",
    )
    parser.add_argument(
        "--hang_downtime",
        default=30,
        type=pos_int,
        help="Training downtime to detect job hang, unit is minute",
    )
    parser.add_argument(
        "--xpu_type",
        default="nvidia",
        type=str,
        help="The type of XPU, should be 'nvidia' or 'ascend'",
    )
    parser.add_argument(
        "--task_process_timeout",
        default=DefaultValues.SEC_TO_TIMEOUT_TASK_PROCESS,
        type=pos_int,
        help="The timeout value of worker task process(For PS type job).",
    )
    return parser


def parse_master_args(master_args=None):
    parser = _build_master_args_parser()

    args, unknown_args = parser.parse_known_args(args=master_args)
    print_args(args)
    if unknown_args:
        logger.warning("Unknown arguments: %s", unknown_args)

    return args<|MERGE_RESOLUTION|>--- conflicted
+++ resolved
@@ -106,13 +106,6 @@
         "The boolean value represent 'bypass or not'. If set to False "
         "it indicates a bypass, otherwise it indicates normal execution.",
     )
-<<<<<<< HEAD
-
-
-def _build_master_args_parser():
-    parser = argparse.ArgumentParser(description="Training Master")
-=======
->>>>>>> 9cf93b38
     parser.add_argument(
         "--port",
         default=0,
