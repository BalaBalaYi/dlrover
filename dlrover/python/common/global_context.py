# Copyright 2022 The DLRover Authors. All rights reserved.
# Licensed under the Apache License, Version 2.0 (the "License");
# you may not use this file except in compliance with the License.
# You may obtain a copy of the License at
#
# http://www.apache.org/licenses/LICENSE-2.0
#
# Unless required by applicable law or agreed to in writing, software
# distributed under the License is distributed on an "AS IS" BASIS,
# WITHOUT WARRANTIES OR CONDITIONS OF ANY KIND, either express or implied.
# See the License for the specific language governing permissions and
# limitations under the License.

import os

from dlrover.python.common.constants import (
    Accelerators,
    CommunicationType,
    UserEnv,
)
from dlrover.python.common.log import default_logger as logger
from dlrover.python.common.singleton import Singleton
from dlrover.python.util.common_util import (
    find_free_port_in_range,
    find_free_port_in_set,
)


class ConfigKeys(object):
    TRAIN_SPEED_RECORD_NUM = "train_speed_record_num"
    SECONDS_TO_START_AUTOSCALE_WORKER = "seconds_to_start_autoscale_worker"
    STEP_TO_ADJUST_WORKER = "step_to_adjust_worker"
    OPTIMIZE_WORKER_CPU_THRESHOLD = "optimize_worker_cpu_threshold"
    SECONDS_FOR_STABLE_WORKER_COUNT = "seconds_for_stable_worker_count"
    SECONDS_INTERVAL_TO_OPTIMIZE = "seconds_interval_to_optimize"
    FACTOR_TO_CUT_PENDING_CPU = "factor_to_cut_pending_cpu"
    FACTOR_TO_CUT_PENDING_MEM = "factor_to_cut_pending_mem"
    SECONDS_TO_WAIT_PENDING_POD = "seconds_to_wait_pending_pod"

    SECONDS_HUGE_TRAINING_THRESHOLD = "seconds_huge_training_threshold"
    GLOBAL_STEP_COUNT_TO_AUTO_WORKER = "global_step_count_to_auto_worker"
    SECONDS_TO_CHANGE_PS = "seconds_to_change_ps"
    SECONDS_TO_WAIT_FAILED_PS = "seconds_to_wait_failed_ps"
    HANG_CPU_USAGE_RATE = "hang_cpu_usage_rate"


class DefaultValues(object):
    SERVICE_TYPE = CommunicationType.COMM_SERVICE_GRPC
    TRAIN_SPEED_RECORD_NUM = 50
    SEC_TO_START_AUTOSCALE_WORKER = 90
    STEP_TO_ADJUST_WORKER = 200
    OPTIMIZED_WORKER_CPU_THRESHOLD = 20
    SEC_FOR_STABLE_WORKER_COUNT = 60
    SEC_INTERVAL_TO_OPTIMIZE = 300
    FACTOR_TO_CUT_PENDING_CPU = 2
    FACTOR_TO_CUT_PENDING_MEM = 2
    SEC_TO_WAIT_PENDING_POD = 900  # 15min
    PENDING_FAIL_STRATEGY = 1  # 0: skip 1: necessary part 2: all
    SEC_HUGE_TRAINING_THRESHOLD = 1800  # 30min
    STEP_SAMPLE_COUNT_TO_AUTO_WORKER = 5
    SEC_TO_CHANGE_PS = 3600  # 1h
    SEC_TO_WAIT_FAILED_PS = 600  # 10min
    HANG_CPU_USAGE_RATE = 0.05
    HANG_DETECTION = 1
    HANG_DOWNTIME = 30
    MIN_HANG_DOWNTIME = 3
    GPU_NUM_PER_NODE = 8
    NPU_NUM_PER_NODE = 16
    MAX_METRIC_REC = 30
    PRE_CHECK_ENABLE = True


class Context(Singleton):
    def __init__(self):
        self.master_service_type = DefaultValues.SERVICE_TYPE
        self.train_speed_record_num = DefaultValues.TRAIN_SPEED_RECORD_NUM
        self.seconds_to_autoscale_worker = (
            DefaultValues.SEC_TO_START_AUTOSCALE_WORKER
        )
        self.step_to_adjust_worker = DefaultValues.STEP_TO_ADJUST_WORKER
        self.optimize_worker_cpu_threshold = (
            DefaultValues.OPTIMIZED_WORKER_CPU_THRESHOLD
        )
        self.seconds_for_stable_worker_count = (
            DefaultValues.SEC_FOR_STABLE_WORKER_COUNT
        )
        self.seconds_interval_to_optimize = (
            DefaultValues.SEC_INTERVAL_TO_OPTIMIZE
        )
        self.factor_to_cut_pending_cpu = (
            DefaultValues.FACTOR_TO_CUT_PENDING_CPU
        )
        self.factor_to_cut_pending_mem = (
            DefaultValues.FACTOR_TO_CUT_PENDING_MEM
        )
        self.seconds_to_wait_pending_pod = (
            DefaultValues.SEC_TO_WAIT_PENDING_POD
        )
        self.pending_fail_strategy = DefaultValues.PENDING_FAIL_STRATEGY
        self.seconds_huge_training_threshold = (
            DefaultValues.SEC_HUGE_TRAINING_THRESHOLD
        )
        self.sample_count_to_adjust_worker = (
            DefaultValues.STEP_SAMPLE_COUNT_TO_AUTO_WORKER
        )
        self.hang_cpu_usage_percentage = DefaultValues.HANG_CPU_USAGE_RATE
        self.seconds_interval_to_change_ps = DefaultValues.SEC_TO_CHANGE_PS
        self.seconds_to_wait_failed_ps = DefaultValues.SEC_TO_WAIT_FAILED_PS
        self.auto_worker_enabled = False
        self.auto_ps_enabled = False
        self.is_tfv1_ps = False
        self.master_port = None
        self.relaunch_always = False
        # The strategy of 'hang detection':
        # 0: log only; 1: notify; 2: with fault tolerance
        self.hang_detection = DefaultValues.HANG_DETECTION
<<<<<<< HEAD
        self.pre_check_enable = DefaultValues.PRE_CHECK_ENABLE
=======
        # The duration of downtime as training hang, unit is minute
        self.hang_downtime = DefaultValues.HANG_DOWNTIME
        #
        self.xpu_type = Accelerators.NVIDIA_GPU
>>>>>>> 6740f600
        self.gpu_per_node = DefaultValues.GPU_NUM_PER_NODE
        self.npu_per_node = DefaultValues.NPU_NUM_PER_NODE

    def set_params_from_brain(self):
        self.train_speed_record_num = self.get_param_value_from_brain(
            ConfigKeys.TRAIN_SPEED_RECORD_NUM,
            DefaultValues.TRAIN_SPEED_RECORD_NUM,
        )
        self.seconds_to_autoscale_worker = self.get_param_value_from_brain(
            ConfigKeys.SECONDS_TO_START_AUTOSCALE_WORKER,
            DefaultValues.SEC_TO_START_AUTOSCALE_WORKER,
        )
        self.step_to_adjust_worker = self.get_param_value_from_brain(
            ConfigKeys.STEP_TO_ADJUST_WORKER,
            DefaultValues.STEP_TO_ADJUST_WORKER,
        )
        self.optimize_worker_cpu_threshold = self.get_param_value_from_brain(
            ConfigKeys.OPTIMIZE_WORKER_CPU_THRESHOLD,
            DefaultValues.OPTIMIZED_WORKER_CPU_THRESHOLD,
        )
        self.seconds_for_stable_worker_count = self.get_param_value_from_brain(
            ConfigKeys.SECONDS_FOR_STABLE_WORKER_COUNT,
            DefaultValues.SEC_FOR_STABLE_WORKER_COUNT,
        )
        self.seconds_interval_to_optimize = self.get_param_value_from_brain(
            ConfigKeys.SECONDS_INTERVAL_TO_OPTIMIZE,
            DefaultValues.SEC_INTERVAL_TO_OPTIMIZE,
        )
        self.factor_to_cut_pending_cpu = self.get_param_value_from_brain(
            ConfigKeys.FACTOR_TO_CUT_PENDING_CPU,
            DefaultValues.FACTOR_TO_CUT_PENDING_CPU,
        )
        self.factor_to_cut_pending_mem = self.get_param_value_from_brain(
            ConfigKeys.FACTOR_TO_CUT_PENDING_MEM,
            DefaultValues.FACTOR_TO_CUT_PENDING_MEM,
        )
        if self.seconds_to_wait_pending_pod > 0:
            self.seconds_to_wait_pending_pod = self.get_param_value_from_brain(
                ConfigKeys.SECONDS_TO_WAIT_PENDING_POD,
                DefaultValues.SEC_TO_WAIT_PENDING_POD,
            )
        self.seconds_huge_training_threshold = self.get_param_value_from_brain(
            ConfigKeys.SECONDS_HUGE_TRAINING_THRESHOLD,
            DefaultValues.SEC_HUGE_TRAINING_THRESHOLD,
        )
        self.sample_count_to_adjust_worker = self.get_param_value_from_brain(
            ConfigKeys.GLOBAL_STEP_COUNT_TO_AUTO_WORKER,
            DefaultValues.STEP_SAMPLE_COUNT_TO_AUTO_WORKER,
        )
        self.seconds_interval_to_change_ps = self.get_param_value_from_brain(
            ConfigKeys.SECONDS_TO_CHANGE_PS,
            DefaultValues.SEC_TO_CHANGE_PS,
        )
        self.seconds_to_wait_failed_ps = self.get_param_value_from_brain(
            ConfigKeys.SECONDS_TO_WAIT_FAILED_PS,
            DefaultValues.SEC_TO_WAIT_FAILED_PS,
        )
        self.hang_cpu_usage_percentage = self.get_param_value_from_brain(
            ConfigKeys.HANG_CPU_USAGE_RATE,
            DefaultValues.HANG_CPU_USAGE_RATE,
        )

    def config_master_port(self, port=0):
        host_ports_env = os.getenv("HOST_PORTS", "")
        self.master_port = None
        if host_ports_env:
            ports = []
            for port in host_ports_env.split(","):
                ports.append(int(port))
            try:
                self.master_port = find_free_port_in_set(ports)
            except RuntimeError as e:
                logger.warning(e)
        elif port > 0:
            self.master_port = port
        if self.master_port is None:
            self.master_port = find_free_port_in_range(20000, 30000)

    def get_param_value_from_brain(self, key_name, default_value, dtype=float):
        """TODO: Get the configured value from Brain service."""
        value = default_value
        return dtype(value)

    def print_config(self):
        logger.info("DLRover global context = {}".format(self.__dict__))

    @property
    def user_id(self):
        return os.getenv(UserEnv.USER_ID, "")<|MERGE_RESOLUTION|>--- conflicted
+++ resolved
@@ -114,14 +114,11 @@
         # The strategy of 'hang detection':
         # 0: log only; 1: notify; 2: with fault tolerance
         self.hang_detection = DefaultValues.HANG_DETECTION
-<<<<<<< HEAD
-        self.pre_check_enable = DefaultValues.PRE_CHECK_ENABLE
-=======
         # The duration of downtime as training hang, unit is minute
         self.hang_downtime = DefaultValues.HANG_DOWNTIME
-        #
+        # The default xpu device type.
         self.xpu_type = Accelerators.NVIDIA_GPU
->>>>>>> 6740f600
+        self.pre_check_enable = DefaultValues.PRE_CHECK_ENABLE
         self.gpu_per_node = DefaultValues.GPU_NUM_PER_NODE
         self.npu_per_node = DefaultValues.NPU_NUM_PER_NODE
 
