# Copyright 2022 The DLRover Authors. All rights reserved.
# Licensed under the Apache License, Version 2.0 (the "License");
# you may not use this file except in compliance with the License.
# You may obtain a copy of the License at
#
# http://www.apache.org/licenses/LICENSE-2.0
#
# Unless required by applicable law or agreed to in writing, software
# distributed under the License is distributed on an "AS IS" BASIS,
# WITHOUT WARRANTIES OR CONDITIONS OF ANY KIND, either express or implied.
# See the License for the specific language governing permissions and
# limitations under the License.


class BasicClass(object):
    LOG_LEVEL_ENV = "DLROVER_LOG_LEVEL"


class PriorityClass(object):
    LOW = "low"
    HIGH = "high"


class PlatformType(object):
    KUBERNETES = "k8s"
    RAY = "ray"
    PY_KUBERNETES = "pyk8s"
    LOCAL = "local"


class CommunicationType(object):
    COMM_SERVICE_GRPC = "grpc"
    COMM_SERVICE_HTTP = "http"


class ElasticJobApi(object):
    GROUP = "elastic.iml.github.io"
    VERION = "v1alpha1"
    SCALEPLAN_KIND = "ScalePlan"
    SCALEPLAN_PLURAL = "scaleplans"
    ELASTICJOB_KIND = "elasticjob"
    ELASTICJOB_PLURAL = "elasticjobs"


class UserEnv(object):
    USER_ID = "USER_ID"


class TaskType(object):
    TRAINING = "training"
    EVALUATION = "evaluation"
    PREDICTION = "prediction"


class NodeType(object):
    MASTER = "master"
    PS = "ps"
    WORKER = "worker"
    EVALUATOR = "evaluator"
    CHIEF = "chief"
    DLROVER_MASTER = "dlrover-master"


class ElasticJobLabel(object):
    APP_NAME = "dlrover"
    JOB_KEY = "elasticjob.dlrover/name"
    REPLICA_TYPE_KEY = "elasticjob.dlrover/replica-type"
    REPLICA_INDEX_KEY = "elasticjob.dlrover/replica-index"
    RANK_INDEX_KEY = "elasticjob.dlrover/rank-index"
    RELAUNCH_COUNT = "elasticjob.dlrover/relaunch-count"


class ScalePlanLabel(object):
    SCALE_TYPE_KEY = "scale-type"
    MANUAL_SCALE = "manual"
    AUTO_SCALE = "auto"


class NodeStatus(object):
    SUCCEEDED = "Succeeded"
    FAILED = "Failed"
    RUNNING = "Running"
    FINISHED = "Finished"
    PENDING = "Pending"
    INITIAL = "Initial"
    DELETED = "Deleted"
    UNKNOWN = "Unknown"


class NodeEventType(object):
    """Notice: the type here is equal to the pod event type by k8s"""

    ADDED = "ADDED"
    MODIFIED = "MODIFIED"
    DELETED = "DELETED"
    ERROR = "ERROR"
    FINISHED = "FINISHED"
    SUCCEEDED_EXITED = "SUCCEEDED_EXITED"
    FAILED_EXITED = "FAILED_EXITED"
    NODE_CHECK_SUCCEEDED = "NODE_CHECK_SUCCEEDED"
    NODE_CHECK_FAILED = "NODE_CHECK_FAILED"


class GpuMetricEnum(object):
    """
    it is the metrics enum of nvidia GPU, collected by DCGM
    """

    GPU_FREE_MEM = "DCGM_FI_DEV_FB_FREE"
    GPU_USED_MEM = "DCGM_FI_DEV_FB_USED"
    GPU_UTIL = "DCGM_FI_DEV_GPU_UTIL"
    GPU_TEMP = "DCGM_FI_DEV_GPU_TEMP"
    GPU_SM_UTIL = "DCGM_FI_PROF_SM_OCCUPANCY"
    GPU_SM_ACTIVE = "DCGM_FI_PROF_SM_ACTIVE"
    GPU_TENSOR_UTIL = "DCGM_FI_PROF_PIPE_TENSOR_ACTIVE"


class NpuMetricEnum(object):
    """
    it is the metrics enum of Ascend NPU, collected by DCMI
    """

    NPU_TOTAL_MEM = "npu_chip_info_total_memory"
    NPU_USED_MEM = "npu_chip_info_used_memory"
    NPU_UTIL = "npu_chip_info_utilization"
    NPU_TEMP = "npu_chip_info_temperature"
    NPU_HEALTH_STATE = "npu_chip_info_health_status"
    NPU_LINK_STATE = "npu_chip_info_link_status"
    NPU_OPTICAL_STATE = "npu_chip_optical_state"
    NPU_NETWORK_STATE = "npu_chip_info_network_status"
    NPU_RDMA_RX = "npu_chip_info_bandwidth_rx"
    NPU_RDMA_TX = "npu_chip_info_bandwidth_tx"


class NodeExitReason(object):
    KILLED = "Deleted"
    OOM = "OOMKilled"
    FATAL_ERROR = "Error"
    UNKNOWN_ERROR = "UnknownError"
    HARDWARE_ERROR = "HardwareError"
    NO_HEARTBEAT = "NoHeartBeat"


class JobExitReason(object):
    SUCCEEDED = "Completed"
    CODE_ERROR = "CodeError"
    WORKER_OOM = "WorkerOOM"
    WORKER_ERROR = "WorkerError"
    PS_OOM_ERROR = "PSOOM"
    PS_ERROR = "PSError"
    EVALUATOR_OOM = "EvaluatorOOM"
    EVALUATOR_ERROR = "EvaluatorError"
    UNKNOWN_ERROR = "UnknownError"
    HANG_ERROR = "HangError"
    RDZV_TIMEOUT_ERROR = "RdzvTimeout"
    PENDING_TIMEOUT = "PendingTimeout"
    UNCOMPLETED_TIMEOUT = "UncompletedTimeout"
    NODE_CHECK_FAILED = "NodeCheckFailed"


class CustomMetricKeys:
    RDZV_ROUND = "rdzv_round"
    TRAINING_ERROR_LEVEL = "error_level"
    ERROR_CONTENT = "error_content"


class ExitCode(object):
    FATAL_ERROR_CODE = 1
    KILLED_CODE = 137
    TERMED_CODE = 143
    CORE_DUMP_ERROR_CODE = 134
    OOM_CODE = 247
    GPU_DRIVER_ERROR = 201
    GPU_POD_RESIDUE = 202
    GPU_INFOROM_CORRUPTED = 14
    CONTAINER_FAILED_OR_UNKNOWN_DEVICE = 128


class NodeResourceLimit(object):
    MAX_CPU_CORES = 32
    MIN_CPU_CORES = 4
    MIN_MEMORY = 6144  # 6Gi
    MAX_MEMORY = 65536  # 65536Mi, 64Gi
    MAX_WORKER_NUM = 60
    MAX_PS_NUM = 15
    INCREMENTAL_MEMORY_FACTOR = 2
    MAX_INCREMENTAL_MEMORY = 8192  # 8Gi
    HUGE_MEMORY_THRESHOLD = 102400  # 100Gi
    HUGE_CPU_THRESHOLD = 100
    WAIT_CHIEF_TIMEOUT_SECS = 1800  # 30min
    WAIT_DATA_SHARD_SERVICE_CREATION_SECS = 600  # 10min
    PS_CPU_GROWTH_RATE = 1.2
    PS_CPU_DECREASED_RATE = 0.5
    MIN_VALID_MEMORY = 1024  # 1GB
    MIN_VALID_CPU = 2
    MAX_HANG_TIMEOUT_SECS = 7200  # unit: seconds


class DefaultNodeResource(object):
    PS_NUM = 1
    PS_MEMORY = 8000  # MB
    PS_CPU = 1
    WORKER_NUM = 2
    WORKER_CPU = 1
    WORKER_MEMORY = 8000  # MB


class ResourceOptimizerName(object):
    BRAIN = "brain"
    LOCAL = "local"


class JobOptStage(object):
    CREATE = "job_stage_create"
    PS_INITIAL = "job_stage_ps_initial"
    WORKER_INITIAL = "job_stage_worker_initial"
    PS_RUNNING = "job_stage_ps_running"
    WORKER_RUNNING = "job_stage_worker_running"


class OptimizeWorkerPhase(object):
    SAMPLE = "sample"
    INITIAL = "initial"
    STABLE = "stable"


class DistributionStrategy(object):
    LOCAL = "Local"
    PS = "ParameterServerStrategy"
    ALLREDUCE = "AllreduceStrategy"
    CUSTOM = "CustomStrategy"


class PSClusterVersionType(object):
    GLOBAL = "GLOBAL"
    LOCAL = "LOCAL"
    RESTORED = "RESTORED"


class GRPC(object):
    # gRPC limits the size of message by default to 4MB.
    # It's too small to send model parameters.
    MAX_SEND_MESSAGE_LENGTH = 256 * 1024 * 1024
    MAX_RECEIVE_MESSAGE_LENGTH = 256 * 1024 * 1024


class TrainingLoopStatus(object):
    START = 1
    END = 2
    PENDING = 3


class NodeEnv(object):
    RELAUNCHED_POD = "RELAUNCHED_POD"
    DLROVER_MASTER_ADDR = "DLROVER_MASTER_ADDR"
    DLROVER_MASTER_SERVICE_TYPE = "DLROVER_MASTER_SERVICE_TYPE"
    GRPC_ENABLE_FORK = "GRPC_ENABLE_FORK_SUPPORT"
    GRPC_POLL_STRATEGY = "GRPC_POLL_STRATEGY"
    POD_NAME = "POD_NAME"
    MONITOR_ENABLED = "MONITOR_ENABLED"
    JOB_NAME = "ELASTIC_JOB_NAME"
    JOB_UID = "JOB_UID"

    NODE_TYPE = "NODE_TYPE"
    NODE_ID = "NODE_ID"
    NODE_NUM = "NODE_NUM"
    NODE_RANK = "NODE_RANK"

    # Deprecated env vars.
    WORKER_TYPE = "WORKER_TYPE"
    WORKER_ID = "WORKER_ID"
    WORKER_NUM = "WORKER_NUM"
    WORKER_RANK = "WORKER_RANK"

    # The envs are compatibile with kubeflow/PytorchJob.
    RANK = "RANK"  # It is the rank of node not the rank of process.
    WORLD_SIZE = "WORLD_SIZE"  # It is the number of nodes.

    # worker process env
    TORCHELASTIC_RUN_ID = "TORCHELASTIC_RUN_ID"
    MASTER_ADDR = "MASTER_ADDR"
    MASTER_PORT = "MASTER_PORT"

    # diagnosis env
    TRAINING_LOG_FILE = "TRAINING_LOG_FILE"
    FAILURE_NODE_ERRORS = "FAILURE_NODE_ERRORS"

    # grpc env
    MASTER_CLIENT_TIMEOUT = "MASTER_CLIENT_TIMEOUT"


class DatasetType(object):
    TEXT = "text"
    MAXCOMPUTE_TABLE = "maxcompute_table"


class DefaultResourceLimits(object):
    CPU_LIMIT = 100
    MEMORY_LIMIT = "102400Mi"  # 100Gi
    GPU_LIMIT = 4


class OptimizeMode(object):
    MANNUAL = "manunal"
    SINGLE_JOB = "single-job"
    CLUSTER = "cluster"


class ReporterType(object):
    LOCAL = "local"
    DLROVER_BRAIN = "brain"


class MemoryUnit(object):
    MB = 1024 * 1024


class k8sAPIExceptionReason(object):
    NOT_FOUND = "Not Found"


class RendezvousName(object):
    ELASTIC_TRAINING = "elastic-training"
    NETWORK_CHECK = "network-check"


class NodeErrorMessage(object):
    NETWORKER_ERROR = "Network is breakdown"
    SOCKET_GAIERROR = "Name or service not known"


class NetworkFailureReason(object):
    NO_INIT = "Not Initialized"
    NODE_FAILURE = "Node Failure"
    WAITING_NODE = "Waiting node"


class TrainingExceptionLevel(object):
    RDZV_ERROR = "rdzv_error"
    PROCESS_ERROR = "process_error"
    NODE_ERROR = "node_error"
    WARNING = "warning"
    INFO = "info"
    ERROR = "error"


class ConfigPath(object):
    ENV_PARAL_CONFIG = "DLROVER_PARAL_CONFIG_PATH"
    PARAL_CONFIG = "/tmp/dlrover/auto_paral_config.json"
    ENV_RUNTIME_METRICS = "RUNTIME_METRICS_PATH"
    RUNTIME_METRICS = "/tmp/dlrover/runtime_metrics.json"
    NETWORK_CHECK_DATA_DIR = "/tmp/dlrover/network_check/"


class CheckpointConstant(object):
    TRACER_FILE_NAME = "dlrover_latest.txt"
    MODEL_STATES_NAME = "model_states"
    OPTIM_STATES_NAME = "optim_states"
    SAVE_TIMEOUT = 600


class JobConstant(object):
    RDZV_JOIN_TIMEOUT_DEFAULT = 600
    INSUFFICIENT_NODE_TIMEOUT_DEFAULT_MIN = 600
    INSUFFICIENT_NODE_TIMEOUT_DEFAULT_MAX = 3600
    PENDING_NODE_TIMEOUT_DEFAULT_MIN = 600
<<<<<<< HEAD
    # timeout 60s
    MASTER_CLIENT_DEFAULT_TIMEOUT = 60
=======

    # grpc timeout 60s
    MASTER_CLIENT_GRPC_DEFAULT_TIMEOUT = 60

>>>>>>> 781e59ce
    # sleep 3s on NetworkFailureReason.WAITING_NODE
    MASTER_CLIENT_CHECK_FAULT_TIMEOUT = 3

    # sleep 3s on NetworkFailureReason.WAITING_NODE
    MASTER_CLIENT_CHECK_STRAGGLER_TIMEOUT = 3

    # sleep 5s before next node check round
    NODE_CHECK_NEXT_ROUND_TIMEOUT = 5

    TRAINING_AGENT_LOOP_DEFAULT_INTERVAL = 15


class Accelerators(object):
    NVIDIA_GPU = "nvidia.com/gpu"
    ASCEND_NPU = "ascend-npu"


class AscendConstants(object):
    # By default， there are 16(max) npu on one machine
    NPU_PER_NODE = 16

    # represent the starting offset of the hccl's port using
    HCCL_PORT_START = "HCCL_IF_BASE_PORT"
    HCCL_PORT_START_DEFAULT = 64000


class ErrorMonitorConstants(object):
    TYPE_INFO = "info"
    TYPE_WARN = "warn"
    TYPE_ERROR = "error"

    JOB_INSTANCE = "job"

    ACTION_WORKER_CREATE = "worker_create"
    ACTION_STATUS_UPDATE = "status_update"
    ACTION_EARLY_STOP = "early_stop"
    ACTION_STOP = "stop"
    ACTION_RELAUNCH = "relaunch_worker"
    ACTION_NOT_RELAUNCH = "not_relaunch_worker"
    ACTION_GLOBAL_STEP = "global_step"
    ACTION_RDZV_JOIN = "join_rendezvous"
    ACTION_RDZV_COMPLETE = "rendezvous_complete"
    ACTION_RDZV_TIMEOUT = "rendezvous_timeout"
    ACTION_TRAINING_START = "training_start"
    ACTION_RESTART_TRAINING = "restart_training"
    ACTION_SAVE_SHARD_START = "save_shard_start"
    ACTION_SAVE_SHARD_COMPLETE = "save_shard_complete"
    ACTION_SAVE_SHARD_ERROR = "save_shard_error"
    ACTION_MEM_CKPT_START = "mem_ckpt_start"
    ACTION_MEM_CKPT_COMPLETE = "mem_ckpt_complete"
    ACTION_RESUME_MEM_CKPT_START = "resume_mem_ckpt_start"
    ACTION_RESUME_MEM_CKPT_COMPLETE = "resume_mem_ckpt_complete"
    ACTION_HANG_WARN = "hang_warning"<|MERGE_RESOLUTION|>--- conflicted
+++ resolved
@@ -364,15 +364,13 @@
     INSUFFICIENT_NODE_TIMEOUT_DEFAULT_MIN = 600
     INSUFFICIENT_NODE_TIMEOUT_DEFAULT_MAX = 3600
     PENDING_NODE_TIMEOUT_DEFAULT_MIN = 600
-<<<<<<< HEAD
+
     # timeout 60s
     MASTER_CLIENT_DEFAULT_TIMEOUT = 60
-=======
 
     # grpc timeout 60s
     MASTER_CLIENT_GRPC_DEFAULT_TIMEOUT = 60
 
->>>>>>> 781e59ce
     # sleep 3s on NetworkFailureReason.WAITING_NODE
     MASTER_CLIENT_CHECK_FAULT_TIMEOUT = 3
 
